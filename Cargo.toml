--- conflicted
+++ resolved
@@ -26,7 +26,6 @@
 
 [features]
 default = []
-serde = ["dep:serde"]
 
 [dependencies]
 lightning = { version = "0.0.125", features = ["std"] }
@@ -73,14 +72,9 @@
 tokio = { version = "1.37", default-features = false, features = [ "rt-multi-thread", "time", "sync", "macros" ] }
 esplora-client = { version = "0.9", default-features = false }
 libc = "0.2"
-<<<<<<< HEAD
-uniffi = { version = "0.26.0", features = ["build"], optional = true }
-serde = { version = "1.0.210", default-features = false, features = ["derive"], optional =  true }
-=======
 uniffi = { version = "0.27.3", features = ["build"], optional = true }
 serde = { version = "1.0.210", default-features = false, features = ["std", "derive"] }
 serde_json = { version = "1.0.128", default-features = false, features = ["std"] }
->>>>>>> 9e00f357
 
 vss-client = "0.3"
 prost = { version = "0.11.6", default-features = false}
