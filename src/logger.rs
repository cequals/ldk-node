// This file is Copyright its original authors, visible in version control history.
//
// This file is licensed under the Apache License, Version 2.0 <LICENSE-APACHE or
// http://www.apache.org/licenses/LICENSE-2.0> or the MIT license <LICENSE-MIT or
// http://opensource.org/licenses/MIT>, at your option. You may not use this file except in
// accordance with one or both of these licenses.

pub(crate) use lightning::util::logger::Logger;
pub(crate) use lightning::{log_bytes, log_debug, log_error, log_info, log_trace};

use lightning::util::logger::{Level, Record};

use chrono::Utc;

use std::fmt::Debug;
use std::fs;
use std::io::Write;
use std::path::Path;
use std::sync::Mutex;

/// A logger for LDK Node.
pub struct LdkNodeLogger {
	level: Level,
	writer: Box<dyn Fn(&Record) + Send + Sync>,
}

<<<<<<< HEAD
impl LdkNodeLogger {
	/// Creates a new `LdkNodeLogger`.
	pub fn new(level: Level, writer: Box<dyn Fn(&Record) + Send + Sync>) -> Result<Self, ()> {
		Ok(Self { level, writer })
	}
}

impl Debug for LdkNodeLogger {
	fn fmt(&self, f: &mut std::fmt::Formatter) -> std::fmt::Result {
		write!(f, "LdkNodeLogger level: {}", self.level)
	}
}

impl Logger for LdkNodeLogger {
	fn log(&self, record: Record) {
		if record.level < self.level {
			return;
		}
		(self.writer)(&record)
	}
}

pub(crate) struct FilesystemLogWriter {
	log_file: Mutex<fs::File>,
}

impl FilesystemLogWriter {
	pub fn new(log_dir: String) -> Result<Self, ()> {
		let log_file_name =
			format!("ldk_node_{}.log", chrono::offset::Local::now().format("%Y_%m_%d"));
		let log_file_path = format!("{}/{}", log_dir, log_file_name);

=======
impl FilesystemLogger {
	/// Creates a new filesystem logger given the path to the log file and the log level.
	pub(crate) fn new(log_file_path: String, level: Level) -> Result<Self, ()> {
>>>>>>> 20a69279
		if let Some(parent_dir) = Path::new(&log_file_path).parent() {
			fs::create_dir_all(parent_dir)
				.map_err(|e| eprintln!("ERROR: Failed to create log parent directory: {}", e))?;

			// make sure the file exists.
			fs::OpenOptions::new()
				.create(true)
				.append(true)
				.open(&log_file_path)
				.map_err(|e| eprintln!("ERROR: Failed to open log file: {}", e))?;
		}

		let log_file = Mutex::new(
			fs::OpenOptions::new()
				.create(true)
				.append(true)
				.open(log_file_path.clone())
				.map_err(|e| eprintln!("ERROR: Failed to open log file: {}", e))?,
		);
		Ok(Self { log_file })
	}

	pub fn write(&self, log: &String) {
		self.log_file
			.lock()
			.expect("log file lock poisoned")
			.write_all(log.as_bytes())
			.expect("Failed to write to log file")
	}
}

pub(crate) fn default_format(record: &Record) -> String {
	let raw_log = record.args.to_string();
	format!(
		"{} {:<5} [{}:{}] {}\n",
		Utc::now().format("%Y-%m-%d %H:%M:%S"),
		record.level.to_string(),
		record.module_path,
		record.line,
		raw_log
	)
}<|MERGE_RESOLUTION|>--- conflicted
+++ resolved
@@ -24,7 +24,6 @@
 	writer: Box<dyn Fn(&Record) + Send + Sync>,
 }
 
-<<<<<<< HEAD
 impl LdkNodeLogger {
 	/// Creates a new `LdkNodeLogger`.
 	pub fn new(level: Level, writer: Box<dyn Fn(&Record) + Send + Sync>) -> Result<Self, ()> {
@@ -57,11 +56,6 @@
 			format!("ldk_node_{}.log", chrono::offset::Local::now().format("%Y_%m_%d"));
 		let log_file_path = format!("{}/{}", log_dir, log_file_name);
 
-=======
-impl FilesystemLogger {
-	/// Creates a new filesystem logger given the path to the log file and the log level.
-	pub(crate) fn new(log_file_path: String, level: Level) -> Result<Self, ()> {
->>>>>>> 20a69279
 		if let Some(parent_dir) = Path::new(&log_file_path).parent() {
 			fs::create_dir_all(parent_dir)
 				.map_err(|e| eprintln!("ERROR: Failed to create log parent directory: {}", e))?;
