// This file is Copyright its original authors, visible in version control history.
//
// This file is licensed under the Apache License, Version 2.0 <LICENSE-APACHE or
// http://www.apache.org/licenses/LICENSE-2.0> or the MIT license <LICENSE-MIT or
// http://opensource.org/licenses/MIT>, at your option. You may not use this file except in
// accordance with one or both of these licenses.

<<<<<<< HEAD
use crate::config::{
	default_user_config, Config, LoggingConfig, BDK_CLIENT_CONCURRENCY, BDK_CLIENT_STOP_GAP,
	DEFAULT_ESPLORA_CLIENT_TIMEOUT_SECS, DEFAULT_ESPLORA_SERVER_URL, WALLET_KEYS_SEED_LEN,
};
=======
use crate::chain::{ChainSource, DEFAULT_ESPLORA_SERVER_URL};
use crate::config::{default_user_config, Config, EsploraSyncConfig, WALLET_KEYS_SEED_LEN};

>>>>>>> 9e00f357
use crate::connection::ConnectionManager;
use crate::event::EventQueue;
use crate::fee_estimator::OnchainFeeEstimator;
use crate::gossip::GossipSource;
use crate::io::sqlite_store::SqliteStore;
use crate::io::utils::{read_node_metrics, write_node_metrics};
use crate::io::vss_store::VssStore;
use crate::liquidity::LiquiditySource;
use crate::logger::{
	default_format, log_error, log_info, FilesystemLogWriter, LdkNodeLogger, Logger,
};
use crate::message_handler::NodeCustomMessageHandler;
use crate::payment::store::PaymentStore;
use crate::peer_store::PeerStore;
use crate::tx_broadcaster::TransactionBroadcaster;
use crate::types::{
	ChainMonitor, ChannelManager, DynStore, GossipSync, Graph, KeysManager, MessageRouter,
	OnionMessenger, PeerManager,
};
use crate::wallet::persist::KVStoreWalletPersister;
use crate::wallet::Wallet;
<<<<<<< HEAD
use crate::Node;
=======
use crate::{io, NodeMetrics};
use crate::{LogLevel, Node};
>>>>>>> 9e00f357

use lightning::chain::{chainmonitor, BestBlock, Watch};
use lightning::io::Cursor;
use lightning::ln::channelmanager::{self, ChainParameters, ChannelManagerReadArgs};
use lightning::ln::msgs::{RoutingMessageHandler, SocketAddress};
use lightning::ln::peer_handler::{IgnoringMessageHandler, MessageHandler};
use lightning::routing::gossip::NodeAlias;
use lightning::routing::router::DefaultRouter;
use lightning::routing::scoring::{
	ProbabilisticScorer, ProbabilisticScoringDecayParameters, ProbabilisticScoringFeeParameters,
};
use lightning::sign::EntropySource;

use lightning::util::persist::{
	read_channel_monitors, CHANNEL_MANAGER_PERSISTENCE_KEY,
	CHANNEL_MANAGER_PERSISTENCE_PRIMARY_NAMESPACE, CHANNEL_MANAGER_PERSISTENCE_SECONDARY_NAMESPACE,
};
use lightning::util::ser::ReadableArgs;
use lightning::util::sweep::OutputSweeper;

use lightning_persister::fs_store::FilesystemStore;

use lightning_liquidity::lsps2::client::LSPS2ClientConfig;
use lightning_liquidity::{LiquidityClientConfig, LiquidityManager};

use bdk_wallet::template::Bip84;
use bdk_wallet::KeychainKind;
use bdk_wallet::Wallet as BdkWallet;

use bip39::Mnemonic;

use bitcoin::secp256k1::PublicKey;
use bitcoin::{BlockHash, Network};

use bitcoin::bip32::{ChildNumber, Xpriv};
use std::collections::HashMap;
use std::convert::TryInto;
use std::default::Default;
use std::fmt;
use std::fs;
use std::path::PathBuf;
use std::sync::atomic::AtomicBool;
use std::sync::{Arc, Mutex, RwLock};
use std::time::SystemTime;
use vss_client::headers::{FixedHeaders, LnurlAuthToJwtProvider, VssHeaderProvider};

#[derive(Debug, Clone)]
enum ChainDataSourceConfig {
	Esplora { server_url: String, sync_config: Option<EsploraSyncConfig> },
	BitcoindRpc { rpc_host: String, rpc_port: u16, rpc_user: String, rpc_password: String },
}

#[derive(Debug, Clone)]
enum EntropySourceConfig {
	SeedFile(String),
	SeedBytes([u8; WALLET_KEYS_SEED_LEN]),
	Bip39Mnemonic { mnemonic: Mnemonic, passphrase: Option<String> },
}

#[derive(Debug, Clone)]
enum GossipSourceConfig {
	P2PNetwork,
	RapidGossipSync(String),
}

#[derive(Debug, Clone)]
struct LiquiditySourceConfig {
	// LSPS2 service's (address, node_id, token)
	lsps2_service: Option<(SocketAddress, PublicKey, Option<String>)>,
}

impl Default for LiquiditySourceConfig {
	fn default() -> Self {
		Self { lsps2_service: None }
	}
}

/// An error encountered during building a [`Node`].
///
/// [`Node`]: crate::Node
#[derive(Debug, Clone, PartialEq)]
pub enum BuildError {
	/// The given seed bytes are invalid, e.g., have invalid length.
	InvalidSeedBytes,
	/// The given seed file is invalid, e.g., has invalid length, or could not be read.
	InvalidSeedFile,
	/// The current system time is invalid, clocks might have gone backwards.
	InvalidSystemTime,
	/// The a read channel monitor is invalid.
	InvalidChannelMonitor,
	/// The given listening addresses are invalid, e.g. too many were passed.
	InvalidListeningAddresses,
	/// The provided alias is invalid.
	InvalidNodeAlias,
	/// We failed to read data from the [`KVStore`].
	///
	/// [`KVStore`]: lightning::util::persist::KVStore
	ReadFailed,
	/// We failed to write data to the [`KVStore`].
	///
	/// [`KVStore`]: lightning::util::persist::KVStore
	WriteFailed,
	/// We failed to access the given `storage_dir_path`.
	StoragePathAccessFailed,
	/// We failed to setup our [`KVStore`].
	///
	/// [`KVStore`]: lightning::util::persist::KVStore
	KVStoreSetupFailed,
	/// We failed to setup the onchain wallet.
	WalletSetupFailed,
	/// We failed to setup the logger.
	LoggerSetupFailed,
}

impl fmt::Display for BuildError {
	fn fmt(&self, f: &mut fmt::Formatter) -> fmt::Result {
		match *self {
			Self::InvalidSeedBytes => write!(f, "Given seed bytes are invalid."),
			Self::InvalidSeedFile => write!(f, "Given seed file is invalid or could not be read."),
			Self::InvalidSystemTime => {
				write!(f, "System time is invalid. Clocks might have gone back in time.")
			},
			Self::InvalidChannelMonitor => {
				write!(f, "Failed to watch a deserialized ChannelMonitor")
			},
			Self::InvalidListeningAddresses => write!(f, "Given listening addresses are invalid."),
			Self::ReadFailed => write!(f, "Failed to read from store."),
			Self::WriteFailed => write!(f, "Failed to write to store."),
			Self::StoragePathAccessFailed => write!(f, "Failed to access the given storage path."),
			Self::KVStoreSetupFailed => write!(f, "Failed to setup KVStore."),
			Self::WalletSetupFailed => write!(f, "Failed to setup onchain wallet."),
			Self::LoggerSetupFailed => write!(f, "Failed to setup the logger."),
			Self::InvalidNodeAlias => write!(f, "Given node alias is invalid."),
		}
	}
}

impl std::error::Error for BuildError {}

/// A builder for an [`Node`] instance, allowing to set some configuration and module choices from
/// the getgo.
///
/// ### Defaults
/// - Wallet entropy is sourced from a `keys_seed` file located under [`Config::storage_dir_path`]
/// - Chain data is sourced from the Esplora endpoint `https://blockstream.info/api`
/// - Gossip data is sourced via the peer-to-peer network
#[derive(Debug)]
pub struct NodeBuilder {
	config: Config,
	entropy_source_config: Option<EntropySourceConfig>,
	chain_data_source_config: Option<ChainDataSourceConfig>,
	gossip_source_config: Option<GossipSourceConfig>,
	liquidity_source_config: Option<LiquiditySourceConfig>,
}

impl NodeBuilder {
	/// Creates a new builder instance with the default configuration.
	pub fn new() -> Self {
		let config = Config::default();
		Self::from_config(config)
	}

	/// Creates a new builder instance from an [`Config`].
	pub fn from_config(config: Config) -> Self {
		let entropy_source_config = None;
		let chain_data_source_config = None;
		let gossip_source_config = None;
		let liquidity_source_config = None;
		Self {
			config,
			entropy_source_config,
			chain_data_source_config,
			gossip_source_config,
			liquidity_source_config,
		}
	}

	/// Configures the [`Node`] instance to source its wallet entropy from a seed file on disk.
	///
	/// If the given file does not exist a new random seed file will be generated and
	/// stored at the given location.
	pub fn set_entropy_seed_path(&mut self, seed_path: String) -> &mut Self {
		self.entropy_source_config = Some(EntropySourceConfig::SeedFile(seed_path));
		self
	}

	/// Configures the [`Node`] instance to source its wallet entropy from the given 64 seed bytes.
	pub fn set_entropy_seed_bytes(&mut self, seed_bytes: Vec<u8>) -> Result<&mut Self, BuildError> {
		if seed_bytes.len() != WALLET_KEYS_SEED_LEN {
			return Err(BuildError::InvalidSeedBytes);
		}
		let mut bytes = [0u8; WALLET_KEYS_SEED_LEN];
		bytes.copy_from_slice(&seed_bytes);
		self.entropy_source_config = Some(EntropySourceConfig::SeedBytes(bytes));
		Ok(self)
	}

	/// Configures the [`Node`] instance to source its wallet entropy from a [BIP 39] mnemonic.
	///
	/// [BIP 39]: https://github.com/bitcoin/bips/blob/master/bip-0039.mediawiki
	pub fn set_entropy_bip39_mnemonic(
		&mut self, mnemonic: Mnemonic, passphrase: Option<String>,
	) -> &mut Self {
		self.entropy_source_config =
			Some(EntropySourceConfig::Bip39Mnemonic { mnemonic, passphrase });
		self
	}

	/// Configures the [`Node`] instance to source its chain data from the given Esplora server.
	///
	/// If no `sync_config` is given, default values are used. See [`EsploraSyncConfig`] for more
	/// information.
	pub fn set_chain_source_esplora(
		&mut self, server_url: String, sync_config: Option<EsploraSyncConfig>,
	) -> &mut Self {
		self.chain_data_source_config =
			Some(ChainDataSourceConfig::Esplora { server_url, sync_config });
		self
	}

	/// Configures the [`Node`] instance to source its chain data from the given Bitcoin Core RPC
	/// endpoint.
	pub fn set_chain_source_bitcoind_rpc(
		&mut self, rpc_host: String, rpc_port: u16, rpc_user: String, rpc_password: String,
	) -> &mut Self {
		self.chain_data_source_config =
			Some(ChainDataSourceConfig::BitcoindRpc { rpc_host, rpc_port, rpc_user, rpc_password });
		self
	}

	/// Configures the [`Node`] instance to source its gossip data from the Lightning peer-to-peer
	/// network.
	pub fn set_gossip_source_p2p(&mut self) -> &mut Self {
		self.gossip_source_config = Some(GossipSourceConfig::P2PNetwork);
		self
	}

	/// Configures the [`Node`] instance to source its gossip data from the given RapidGossipSync
	/// server.
	pub fn set_gossip_source_rgs(&mut self, rgs_server_url: String) -> &mut Self {
		self.gossip_source_config = Some(GossipSourceConfig::RapidGossipSync(rgs_server_url));
		self
	}

	/// Configures the [`Node`] instance to source its inbound liquidity from the given
	/// [LSPS2](https://github.com/BitcoinAndLightningLayerSpecs/lsp/blob/main/LSPS2/README.md)
	/// service.
	///
	/// Will mark the LSP as trusted for 0-confirmation channels, see [`Config::trusted_peers_0conf`].
	///
	/// The given `token` will be used by the LSP to authenticate the user.
	pub fn set_liquidity_source_lsps2(
		&mut self, address: SocketAddress, node_id: PublicKey, token: Option<String>,
	) -> &mut Self {
		// Mark the LSP as trusted for 0conf
		self.config.trusted_peers_0conf.push(node_id.clone());

		let liquidity_source_config =
			self.liquidity_source_config.get_or_insert(LiquiditySourceConfig::default());
		liquidity_source_config.lsps2_service = Some((address, node_id, token));
		self
	}

	/// Sets the used storage directory path.
	pub fn set_storage_dir_path(&mut self, storage_dir_path: String) -> &mut Self {
		self.config.storage_dir_path = storage_dir_path;
		self
	}

	/// Sets the Bitcoin network used.
	pub fn set_network(&mut self, network: Network) -> &mut Self {
		self.config.network = network;
		self
	}

	/// Sets the IP address and TCP port on which [`Node`] will listen for incoming network connections.
	pub fn set_listening_addresses(
		&mut self, listening_addresses: Vec<SocketAddress>,
	) -> Result<&mut Self, BuildError> {
		if listening_addresses.len() > 100 {
			return Err(BuildError::InvalidListeningAddresses);
		}

		self.config.listening_addresses = Some(listening_addresses);
		Ok(self)
	}

<<<<<<< HEAD
=======
	/// Sets the node alias that will be used when broadcasting announcements to the gossip
	/// network.
	///
	/// The provided alias must be a valid UTF-8 string and no longer than 32 bytes in total.
	pub fn set_node_alias(&mut self, node_alias: String) -> Result<&mut Self, BuildError> {
		let node_alias = sanitize_alias(&node_alias)?;

		self.config.node_alias = Some(node_alias);
		Ok(self)
	}

	/// Sets the level at which [`Node`] will log messages.
	pub fn set_log_level(&mut self, level: LogLevel) -> &mut Self {
		self.config.log_level = level;
		self
	}

>>>>>>> 9e00f357
	/// Builds a [`Node`] instance with a [`SqliteStore`] backend and according to the options
	/// previously configured.
	pub fn build(&self) -> Result<Node, BuildError> {
		let storage_dir_path = self.config.storage_dir_path.clone();
		fs::create_dir_all(storage_dir_path.clone())
			.map_err(|_| BuildError::StoragePathAccessFailed)?;
		let kv_store = Arc::new(
			SqliteStore::new(
				storage_dir_path.into(),
				Some(io::sqlite_store::SQLITE_DB_FILE_NAME.to_string()),
				Some(io::sqlite_store::KV_TABLE_NAME.to_string()),
			)
			.map_err(|_| BuildError::KVStoreSetupFailed)?,
		);
		self.build_with_store(kv_store)
	}

	/// Builds a [`Node`] instance with a [`FilesystemStore`] backend and according to the options
	/// previously configured.
	pub fn build_with_fs_store(&self) -> Result<Node, BuildError> {
		let mut storage_dir_path: PathBuf = self.config.storage_dir_path.clone().into();
		storage_dir_path.push("fs_store");

		fs::create_dir_all(storage_dir_path.clone())
			.map_err(|_| BuildError::StoragePathAccessFailed)?;
		let kv_store = Arc::new(FilesystemStore::new(storage_dir_path));
		self.build_with_store(kv_store)
	}

	/// Builds a [`Node`] instance with a [VSS] backend and according to the options
	/// previously configured.
	///
	/// Uses [LNURL-auth] based authentication scheme as default method for authentication/authorization.
	///
	/// The LNURL challenge will be retrieved by making a request to the given `lnurl_auth_server_url`.
	/// The returned JWT token in response to the signed LNURL request, will be used for
	/// authentication/authorization of all the requests made to VSS.
	///
	/// `fixed_headers` are included as it is in all the requests made to VSS and LNURL auth server.
	///
	/// **Caution**: VSS support is in **alpha** and is considered experimental.
	/// Using VSS (or any remote persistence) may cause LDK to panic if persistence failures are
	/// unrecoverable, i.e., if they remain unresolved after internal retries are exhausted.
	///
	/// [VSS]: https://github.com/lightningdevkit/vss-server/blob/main/README.md
	/// [LNURL-auth]: https://github.com/lnurl/luds/blob/luds/04.md
	pub fn build_with_vss_store(
		&self, vss_url: String, store_id: String, lnurl_auth_server_url: String,
		fixed_headers: HashMap<String, String>,
	) -> Result<Node, BuildError> {
		use bitcoin::key::Secp256k1;

		let logger = setup_logger(&self.config)?;

		let seed_bytes = seed_bytes_from_config(
			&self.config,
			self.entropy_source_config.as_ref(),
			Arc::clone(&logger),
		)?;

		let config = Arc::new(self.config.clone());

		let vss_xprv = derive_vss_xprv(config, &seed_bytes, Arc::clone(&logger))?;

		let lnurl_auth_xprv = vss_xprv
			.derive_priv(&Secp256k1::new(), &[ChildNumber::Hardened { index: 138 }])
			.map_err(|e| {
				log_error!(logger, "Failed to derive VSS secret: {}", e);
				BuildError::KVStoreSetupFailed
			})?;

		let lnurl_auth_jwt_provider =
			LnurlAuthToJwtProvider::new(lnurl_auth_xprv, lnurl_auth_server_url, fixed_headers)
				.map_err(|e| {
					log_error!(logger, "Failed to create LnurlAuthToJwtProvider: {}", e);
					BuildError::KVStoreSetupFailed
				})?;

		let header_provider = Arc::new(lnurl_auth_jwt_provider);

		self.build_with_vss_store_and_header_provider(vss_url, store_id, header_provider)
	}

	/// Builds a [`Node`] instance with a [VSS] backend and according to the options
	/// previously configured.
	///
	/// Uses [`FixedHeaders`] as default method for authentication/authorization.
	///
	/// Given `fixed_headers` are included as it is in all the requests made to VSS.
	///
	/// **Caution**: VSS support is in **alpha** and is considered experimental.
	/// Using VSS (or any remote persistence) may cause LDK to panic if persistence failures are
	/// unrecoverable, i.e., if they remain unresolved after internal retries are exhausted.
	///
	/// [VSS]: https://github.com/lightningdevkit/vss-server/blob/main/README.md
	pub fn build_with_vss_store_and_fixed_headers(
		&self, vss_url: String, store_id: String, fixed_headers: HashMap<String, String>,
	) -> Result<Node, BuildError> {
		let header_provider = Arc::new(FixedHeaders::new(fixed_headers));

		self.build_with_vss_store_and_header_provider(vss_url, store_id, header_provider)
	}

	/// Builds a [`Node`] instance with a [VSS] backend and according to the options
	/// previously configured.
	///
	/// Given `header_provider` is used to attach headers to every request made
	/// to VSS.
	///
	/// **Caution**: VSS support is in **alpha** and is considered experimental.
	/// Using VSS (or any remote persistence) may cause LDK to panic if persistence failures are
	/// unrecoverable, i.e., if they remain unresolved after internal retries are exhausted.
	///
	/// [VSS]: https://github.com/lightningdevkit/vss-server/blob/main/README.md
	pub fn build_with_vss_store_and_header_provider(
		&self, vss_url: String, store_id: String, header_provider: Arc<dyn VssHeaderProvider>,
	) -> Result<Node, BuildError> {
		let logger = setup_logger(&self.config)?;

		let seed_bytes = seed_bytes_from_config(
			&self.config,
			self.entropy_source_config.as_ref(),
			Arc::clone(&logger),
		)?;

		let config = Arc::new(self.config.clone());

		let vss_xprv = derive_vss_xprv(config.clone(), &seed_bytes, Arc::clone(&logger))?;

		let vss_seed_bytes: [u8; 32] = vss_xprv.private_key.secret_bytes();

		let vss_store =
			VssStore::new(vss_url, store_id, vss_seed_bytes, header_provider).map_err(|e| {
				log_error!(logger, "Failed to setup VssStore: {}", e);
				BuildError::KVStoreSetupFailed
			})?;
		build_with_store_internal(
			config,
			self.chain_data_source_config.as_ref(),
			self.gossip_source_config.as_ref(),
			self.liquidity_source_config.as_ref(),
			seed_bytes,
			logger,
			Arc::new(vss_store),
		)
	}

	/// Builds a [`Node`] instance according to the options previously configured.
	pub fn build_with_store(&self, kv_store: Arc<DynStore>) -> Result<Node, BuildError> {
		let logger = setup_logger(&self.config)?;
		let seed_bytes = seed_bytes_from_config(
			&self.config,
			self.entropy_source_config.as_ref(),
			Arc::clone(&logger),
		)?;
		let config = Arc::new(self.config.clone());

		build_with_store_internal(
			config,
			self.chain_data_source_config.as_ref(),
			self.gossip_source_config.as_ref(),
			self.liquidity_source_config.as_ref(),
			seed_bytes,
			logger,
			kv_store,
		)
	}
}

/// A builder for an [`Node`] instance, allowing to set some configuration and module choices from
/// the getgo.
///
/// ### Defaults
/// - Wallet entropy is sourced from a `keys_seed` file located under [`Config::storage_dir_path`]
/// - Chain data is sourced from the Esplora endpoint `https://blockstream.info/api`
/// - Gossip data is sourced via the peer-to-peer network
#[derive(Debug)]
#[cfg(feature = "uniffi")]
pub struct ArcedNodeBuilder {
	inner: RwLock<NodeBuilder>,
}

#[cfg(feature = "uniffi")]
impl ArcedNodeBuilder {
	/// Creates a new builder instance with the default configuration.
	pub fn new() -> Self {
		let inner = RwLock::new(NodeBuilder::new());
		Self { inner }
	}

	/// Creates a new builder instance from an [`Config`].
	pub fn from_config(config: Config) -> Self {
		let inner = RwLock::new(NodeBuilder::from_config(config));
		Self { inner }
	}

	/// Configures the [`Node`] instance to source its wallet entropy from a seed file on disk.
	///
	/// If the given file does not exist a new random seed file will be generated and
	/// stored at the given location.
	pub fn set_entropy_seed_path(&self, seed_path: String) {
		self.inner.write().unwrap().set_entropy_seed_path(seed_path);
	}

	/// Configures the [`Node`] instance to source its wallet entropy from the given 64 seed bytes.
	///
	/// **Note:** Panics if the length of the given `seed_bytes` differs from 64.
	pub fn set_entropy_seed_bytes(&self, seed_bytes: Vec<u8>) -> Result<(), BuildError> {
		self.inner.write().unwrap().set_entropy_seed_bytes(seed_bytes).map(|_| ())
	}

	/// Configures the [`Node`] instance to source its wallet entropy from a [BIP 39] mnemonic.
	///
	/// [BIP 39]: https://github.com/bitcoin/bips/blob/master/bip-0039.mediawiki
	pub fn set_entropy_bip39_mnemonic(&self, mnemonic: Mnemonic, passphrase: Option<String>) {
		self.inner.write().unwrap().set_entropy_bip39_mnemonic(mnemonic, passphrase);
	}

	/// Configures the [`Node`] instance to source its chain data from the given Esplora server.
	///
	/// If no `sync_config` is given, default values are used. See [`EsploraSyncConfig`] for more
	/// information.
	pub fn set_chain_source_esplora(
		&self, server_url: String, sync_config: Option<EsploraSyncConfig>,
	) {
		self.inner.write().unwrap().set_chain_source_esplora(server_url, sync_config);
	}

	/// Configures the [`Node`] instance to source its chain data from the given Bitcoin Core RPC
	/// endpoint.
	pub fn set_chain_source_bitcoind_rpc(
		&self, rpc_host: String, rpc_port: u16, rpc_user: String, rpc_password: String,
	) {
		self.inner.write().unwrap().set_chain_source_bitcoind_rpc(
			rpc_host,
			rpc_port,
			rpc_user,
			rpc_password,
		);
	}

	/// Configures the [`Node`] instance to source its gossip data from the Lightning peer-to-peer
	/// network.
	pub fn set_gossip_source_p2p(&self) {
		self.inner.write().unwrap().set_gossip_source_p2p();
	}

	/// Configures the [`Node`] instance to source its gossip data from the given RapidGossipSync
	/// server.
	pub fn set_gossip_source_rgs(&self, rgs_server_url: String) {
		self.inner.write().unwrap().set_gossip_source_rgs(rgs_server_url);
	}

	/// Configures the [`Node`] instance to source its inbound liquidity from the given
	/// [LSPS2](https://github.com/BitcoinAndLightningLayerSpecs/lsp/blob/main/LSPS2/README.md)
	/// service.
	///
	/// Will mark the LSP as trusted for 0-confirmation channels, see [`Config::trusted_peers_0conf`].
	///
	/// The given `token` will be used by the LSP to authenticate the user.
	pub fn set_liquidity_source_lsps2(
		&self, address: SocketAddress, node_id: PublicKey, token: Option<String>,
	) {
		self.inner.write().unwrap().set_liquidity_source_lsps2(address, node_id, token);
	}

	/// Sets the used storage directory path.
	pub fn set_storage_dir_path(&self, storage_dir_path: String) {
		self.inner.write().unwrap().set_storage_dir_path(storage_dir_path);
	}

	/// Sets the log dir path if logs need to live separate from the storage directory path.
	pub fn set_log_dir_path(&self, log_dir_path: String) {
		self.inner.write().unwrap().set_log_dir_path(log_dir_path);
	}

	/// Sets the Bitcoin network used.
	pub fn set_network(&self, network: Network) {
		self.inner.write().unwrap().set_network(network);
	}

	/// Sets the IP address and TCP port on which [`Node`] will listen for incoming network connections.
	pub fn set_listening_addresses(
		&self, listening_addresses: Vec<SocketAddress>,
	) -> Result<(), BuildError> {
		self.inner.write().unwrap().set_listening_addresses(listening_addresses).map(|_| ())
	}

	/// Sets the node alias that will be used when broadcasting announcements to the gossip
	/// network.
	///
	/// The provided alias must be a valid UTF-8 string and no longer than 32 bytes in total.
	pub fn set_node_alias(&self, node_alias: String) -> Result<(), BuildError> {
		self.inner.write().unwrap().set_node_alias(node_alias).map(|_| ())
	}

	/// Sets the level at which [`Node`] will log messages.
	pub fn set_log_level(&self, level: LogLevel) {
		self.inner.write().unwrap().set_log_level(level);
	}

	/// Builds a [`Node`] instance with a [`SqliteStore`] backend and according to the options
	/// previously configured.
	pub fn build(&self) -> Result<Arc<Node>, BuildError> {
		self.inner.read().unwrap().build().map(Arc::new)
	}

	/// Builds a [`Node`] instance with a [`FilesystemStore`] backend and according to the options
	/// previously configured.
	pub fn build_with_fs_store(&self) -> Result<Arc<Node>, BuildError> {
		self.inner.read().unwrap().build_with_fs_store().map(Arc::new)
	}

	/// Builds a [`Node`] instance with a [VSS] backend and according to the options
	/// previously configured.
	///
	/// Uses [LNURL-auth] based authentication scheme as default method for authentication/authorization.
	///
	/// The LNURL challenge will be retrieved by making a request to the given `lnurl_auth_server_url`.
	/// The returned JWT token in response to the signed LNURL request, will be used for
	/// authentication/authorization of all the requests made to VSS.
	///
	/// `fixed_headers` are included as it is in all the requests made to VSS and LNURL auth server.
	///
	/// **Caution**: VSS support is in **alpha** and is considered experimental.
	/// Using VSS (or any remote persistence) may cause LDK to panic if persistence failures are
	/// unrecoverable, i.e., if they remain unresolved after internal retries are exhausted.
	///
	/// [VSS]: https://github.com/lightningdevkit/vss-server/blob/main/README.md
	/// [LNURL-auth]: https://github.com/lnurl/luds/blob/luds/04.md
	pub fn build_with_vss_store(
		&self, vss_url: String, store_id: String, lnurl_auth_server_url: String,
		fixed_headers: HashMap<String, String>,
	) -> Result<Arc<Node>, BuildError> {
		self.inner
			.read()
			.unwrap()
			.build_with_vss_store(vss_url, store_id, lnurl_auth_server_url, fixed_headers)
			.map(Arc::new)
	}

	/// Builds a [`Node`] instance with a [VSS] backend and according to the options
	/// previously configured.
	///
	/// Uses [`FixedHeaders`] as default method for authentication/authorization.
	///
	/// Given `fixed_headers` are included as it is in all the requests made to VSS.
	///
	/// **Caution**: VSS support is in **alpha** and is considered experimental.
	/// Using VSS (or any remote persistence) may cause LDK to panic if persistence failures are
	/// unrecoverable, i.e., if they remain unresolved after internal retries are exhausted.
	///
	/// [VSS]: https://github.com/lightningdevkit/vss-server/blob/main/README.md
	pub fn build_with_vss_store_and_fixed_headers(
		&self, vss_url: String, store_id: String, fixed_headers: HashMap<String, String>,
	) -> Result<Arc<Node>, BuildError> {
		self.inner
			.read()
			.unwrap()
			.build_with_vss_store_and_fixed_headers(vss_url, store_id, fixed_headers)
			.map(Arc::new)
	}

	/// Builds a [`Node`] instance with a [VSS] backend and according to the options
	/// previously configured.
	///
	/// Given `header_provider` is used to attach headers to every request made
	/// to VSS.
	///
	/// **Caution**: VSS support is in **alpha** and is considered experimental.
	/// Using VSS (or any remote persistence) may cause LDK to panic if persistence failures are
	/// unrecoverable, i.e., if they remain unresolved after internal retries are exhausted.
	///
	/// [VSS]: https://github.com/lightningdevkit/vss-server/blob/main/README.md
	pub fn build_with_vss_store_and_header_provider(
		&self, vss_url: String, store_id: String, header_provider: Arc<dyn VssHeaderProvider>,
	) -> Result<Arc<Node>, BuildError> {
		self.inner
			.read()
			.unwrap()
			.build_with_vss_store_and_header_provider(vss_url, store_id, header_provider)
			.map(Arc::new)
	}

	/// Builds a [`Node`] instance according to the options previously configured.
	pub fn build_with_store(&self, kv_store: Arc<DynStore>) -> Result<Arc<Node>, BuildError> {
		self.inner.read().unwrap().build_with_store(kv_store).map(Arc::new)
	}
}

/// Builds a [`Node`] instance according to the options previously configured.
fn build_with_store_internal(
	config: Arc<Config>, chain_data_source_config: Option<&ChainDataSourceConfig>,
	gossip_source_config: Option<&GossipSourceConfig>,
	liquidity_source_config: Option<&LiquiditySourceConfig>, seed_bytes: [u8; 64],
	logger: Arc<LdkNodeLogger>, kv_store: Arc<DynStore>,
) -> Result<Node, BuildError> {
	// Initialize the status fields.
	let is_listening = Arc::new(AtomicBool::new(false));
	let node_metrics = match read_node_metrics(Arc::clone(&kv_store), Arc::clone(&logger)) {
		Ok(metrics) => Arc::new(RwLock::new(metrics)),
		Err(e) => {
			if e.kind() == std::io::ErrorKind::NotFound {
				Arc::new(RwLock::new(NodeMetrics::default()))
			} else {
				return Err(BuildError::ReadFailed);
			}
		},
	};

	// Initialize the on-chain wallet and chain access
	let xprv = bitcoin::bip32::Xpriv::new_master(config.network, &seed_bytes).map_err(|e| {
		log_error!(logger, "Failed to derive master secret: {}", e);
		BuildError::InvalidSeedBytes
	})?;

	let descriptor = Bip84(xprv, KeychainKind::External);
	let change_descriptor = Bip84(xprv, KeychainKind::Internal);
	let mut wallet_persister =
		KVStoreWalletPersister::new(Arc::clone(&kv_store), Arc::clone(&logger));
	let wallet_opt = BdkWallet::load()
		.descriptor(KeychainKind::External, Some(descriptor.clone()))
		.descriptor(KeychainKind::Internal, Some(change_descriptor.clone()))
		.extract_keys()
		.check_network(config.network)
		.load_wallet(&mut wallet_persister)
		.map_err(|e| {
			log_error!(logger, "Failed to set up wallet: {}", e);
			BuildError::WalletSetupFailed
		})?;
	let bdk_wallet = match wallet_opt {
		Some(wallet) => wallet,
		None => BdkWallet::create(descriptor, change_descriptor)
			.network(config.network)
			.create_wallet(&mut wallet_persister)
			.map_err(|e| {
				log_error!(logger, "Failed to set up wallet: {}", e);
				BuildError::WalletSetupFailed
			})?,
	};

	let tx_broadcaster = Arc::new(TransactionBroadcaster::new(Arc::clone(&logger)));
	let fee_estimator = Arc::new(OnchainFeeEstimator::new());
	let wallet = Arc::new(Wallet::new(
		bdk_wallet,
		wallet_persister,
		Arc::clone(&tx_broadcaster),
		Arc::clone(&fee_estimator),
		Arc::clone(&logger),
	));

	let chain_source = match chain_data_source_config {
		Some(ChainDataSourceConfig::Esplora { server_url, sync_config }) => {
			let sync_config = sync_config.unwrap_or(EsploraSyncConfig::default());
			Arc::new(ChainSource::new_esplora(
				server_url.clone(),
				sync_config,
				Arc::clone(&wallet),
				Arc::clone(&fee_estimator),
				Arc::clone(&tx_broadcaster),
				Arc::clone(&kv_store),
				Arc::clone(&config),
				Arc::clone(&logger),
				Arc::clone(&node_metrics),
			))
		},
		Some(ChainDataSourceConfig::BitcoindRpc { rpc_host, rpc_port, rpc_user, rpc_password }) => {
			Arc::new(ChainSource::new_bitcoind_rpc(
				rpc_host.clone(),
				*rpc_port,
				rpc_user.clone(),
				rpc_password.clone(),
				Arc::clone(&wallet),
				Arc::clone(&fee_estimator),
				Arc::clone(&tx_broadcaster),
				Arc::clone(&kv_store),
				Arc::clone(&config),
				Arc::clone(&logger),
				Arc::clone(&node_metrics),
			))
		},
		None => {
			// Default to Esplora client.
			let server_url = DEFAULT_ESPLORA_SERVER_URL.to_string();
			let sync_config = EsploraSyncConfig::default();
			Arc::new(ChainSource::new_esplora(
				server_url.clone(),
				sync_config,
				Arc::clone(&wallet),
				Arc::clone(&fee_estimator),
				Arc::clone(&tx_broadcaster),
				Arc::clone(&kv_store),
				Arc::clone(&config),
				Arc::clone(&logger),
				Arc::clone(&node_metrics),
			))
		},
	};

	let runtime = Arc::new(RwLock::new(None));

	// Initialize the ChainMonitor
	let chain_monitor: Arc<ChainMonitor> = Arc::new(chainmonitor::ChainMonitor::new(
		Some(Arc::clone(&chain_source)),
		Arc::clone(&tx_broadcaster),
		Arc::clone(&logger),
		Arc::clone(&fee_estimator),
		Arc::clone(&kv_store),
	));

	// Initialize the KeysManager
	let cur_time = SystemTime::now().duration_since(SystemTime::UNIX_EPOCH).map_err(|e| {
		log_error!(logger, "Failed to get current time: {}", e);
		BuildError::InvalidSystemTime
	})?;

	let ldk_seed_bytes: [u8; 32] = xprv.private_key.secret_bytes();
	let keys_manager = Arc::new(KeysManager::new(
		&ldk_seed_bytes,
		cur_time.as_secs(),
		cur_time.subsec_nanos(),
		Arc::clone(&wallet),
		Arc::clone(&logger),
	));

	// Initialize the network graph, scorer, and router
	let network_graph =
		match io::utils::read_network_graph(Arc::clone(&kv_store), Arc::clone(&logger)) {
			Ok(graph) => Arc::new(graph),
			Err(e) => {
				if e.kind() == std::io::ErrorKind::NotFound {
					Arc::new(Graph::new(config.network.into(), Arc::clone(&logger)))
				} else {
					return Err(BuildError::ReadFailed);
				}
			},
		};

	let scorer = match io::utils::read_scorer(
		Arc::clone(&kv_store),
		Arc::clone(&network_graph),
		Arc::clone(&logger),
	) {
		Ok(scorer) => Arc::new(Mutex::new(scorer)),
		Err(e) => {
			if e.kind() == std::io::ErrorKind::NotFound {
				let params = ProbabilisticScoringDecayParameters::default();
				Arc::new(Mutex::new(ProbabilisticScorer::new(
					params,
					Arc::clone(&network_graph),
					Arc::clone(&logger),
				)))
			} else {
				return Err(BuildError::ReadFailed);
			}
		},
	};

	let scoring_fee_params = ProbabilisticScoringFeeParameters::default();
	let router = Arc::new(DefaultRouter::new(
		Arc::clone(&network_graph),
		Arc::clone(&logger),
		Arc::clone(&keys_manager),
		Arc::clone(&scorer),
		scoring_fee_params,
	));

	// Read ChannelMonitor state from store
	let mut channel_monitors = match read_channel_monitors(
		Arc::clone(&kv_store),
		Arc::clone(&keys_manager),
		Arc::clone(&keys_manager),
	) {
		Ok(monitors) => monitors,
		Err(e) => {
			if e.kind() == lightning::io::ErrorKind::NotFound {
				Vec::new()
			} else {
				log_error!(logger, "Failed to read channel monitors: {}", e.to_string());
				return Err(BuildError::ReadFailed);
			}
		},
	};

	let mut user_config = default_user_config(&config);
	if liquidity_source_config.and_then(|lsc| lsc.lsps2_service.as_ref()).is_some() {
		// Generally allow claiming underpaying HTLCs as the LSP will skim off some fee. We'll
		// check that they don't take too much before claiming.
		user_config.channel_config.accept_underpaying_htlcs = true;

		// FIXME: When we're an LSPS2 client, set maximum allowed inbound HTLC value in flight
		// to 100%. We should eventually be able to set this on a per-channel basis, but for
		// now we just bump the default for all channels.
		user_config.channel_handshake_config.max_inbound_htlc_value_in_flight_percent_of_channel =
			100;
	}

	// Initialize the ChannelManager
	let channel_manager = {
		if let Ok(res) = kv_store.read(
			CHANNEL_MANAGER_PERSISTENCE_PRIMARY_NAMESPACE,
			CHANNEL_MANAGER_PERSISTENCE_SECONDARY_NAMESPACE,
			CHANNEL_MANAGER_PERSISTENCE_KEY,
		) {
			let mut reader = Cursor::new(res);
			let channel_monitor_references =
				channel_monitors.iter_mut().map(|(_, chanmon)| chanmon).collect();
			let read_args = ChannelManagerReadArgs::new(
				Arc::clone(&keys_manager),
				Arc::clone(&keys_manager),
				Arc::clone(&keys_manager),
				Arc::clone(&fee_estimator),
				Arc::clone(&chain_monitor),
				Arc::clone(&tx_broadcaster),
				Arc::clone(&router),
				Arc::clone(&logger),
				user_config,
				channel_monitor_references,
			);
			let (_hash, channel_manager) =
				<(BlockHash, ChannelManager)>::read(&mut reader, read_args).map_err(|e| {
					log_error!(logger, "Failed to read channel manager from KVStore: {}", e);
					BuildError::ReadFailed
				})?;
			channel_manager
		} else {
			// We're starting a fresh node.
			let genesis_block_hash =
				bitcoin::blockdata::constants::genesis_block(config.network).block_hash();

			let chain_params = ChainParameters {
				network: config.network.into(),
				best_block: BestBlock::new(genesis_block_hash, 0),
			};
			channelmanager::ChannelManager::new(
				Arc::clone(&fee_estimator),
				Arc::clone(&chain_monitor),
				Arc::clone(&tx_broadcaster),
				Arc::clone(&router),
				Arc::clone(&logger),
				Arc::clone(&keys_manager),
				Arc::clone(&keys_manager),
				Arc::clone(&keys_manager),
				user_config,
				chain_params,
				cur_time.as_secs() as u32,
			)
		}
	};

	let channel_manager = Arc::new(channel_manager);

	// Give ChannelMonitors to ChainMonitor
	for (_blockhash, channel_monitor) in channel_monitors.into_iter() {
		let funding_outpoint = channel_monitor.get_funding_txo().0;
		chain_monitor.watch_channel(funding_outpoint, channel_monitor).map_err(|e| {
			log_error!(logger, "Failed to watch channel monitor: {:?}", e);
			BuildError::InvalidChannelMonitor
		})?;
	}

	let message_router = MessageRouter::new(Arc::clone(&network_graph), Arc::clone(&keys_manager));

	// Initialize the PeerManager
	let onion_messenger: Arc<OnionMessenger> = Arc::new(OnionMessenger::new(
		Arc::clone(&keys_manager),
		Arc::clone(&keys_manager),
		Arc::clone(&logger),
		Arc::clone(&channel_manager),
		Arc::new(message_router),
		Arc::clone(&channel_manager),
		IgnoringMessageHandler {},
		IgnoringMessageHandler {},
	));
	let ephemeral_bytes: [u8; 32] = keys_manager.get_secure_random_bytes();

	// Initialize the GossipSource
	// Use the configured gossip source, if the user set one, otherwise default to P2PNetwork.
	let gossip_source_config = gossip_source_config.unwrap_or(&GossipSourceConfig::P2PNetwork);

	let gossip_source = match gossip_source_config {
		GossipSourceConfig::P2PNetwork => {
			let p2p_source =
				Arc::new(GossipSource::new_p2p(Arc::clone(&network_graph), Arc::clone(&logger)));

			// Reset the RGS sync timestamp in case we somehow switch gossip sources
			{
				let mut locked_node_metrics = node_metrics.write().unwrap();
				locked_node_metrics.latest_rgs_snapshot_timestamp = None;
				write_node_metrics(
					&*locked_node_metrics,
					Arc::clone(&kv_store),
					Arc::clone(&logger),
				)
				.map_err(|e| {
					log_error!(logger, "Failed writing to store: {}", e);
					BuildError::WriteFailed
				})?;
			}
			p2p_source
		},
		GossipSourceConfig::RapidGossipSync(rgs_server) => {
			let latest_sync_timestamp =
				node_metrics.read().unwrap().latest_rgs_snapshot_timestamp.unwrap_or(0);
			Arc::new(GossipSource::new_rgs(
				rgs_server.clone(),
				latest_sync_timestamp,
				Arc::clone(&network_graph),
				Arc::clone(&logger),
			))
		},
	};

	let liquidity_source = liquidity_source_config.as_ref().and_then(|lsc| {
		lsc.lsps2_service.as_ref().map(|(address, node_id, token)| {
			let lsps2_client_config = Some(LSPS2ClientConfig {});
			let liquidity_client_config = Some(LiquidityClientConfig { lsps2_client_config });
			let liquidity_manager = Arc::new(LiquidityManager::new(
				Arc::clone(&keys_manager),
				Arc::clone(&channel_manager),
				Some(Arc::clone(&chain_source)),
				None,
				None,
				liquidity_client_config,
			));
			Arc::new(LiquiditySource::new_lsps2(
				address.clone(),
				*node_id,
				token.clone(),
				Arc::clone(&channel_manager),
				Arc::clone(&keys_manager),
				liquidity_manager,
				Arc::clone(&config),
				Arc::clone(&logger),
			))
		})
	});

	let custom_message_handler = if let Some(liquidity_source) = liquidity_source.as_ref() {
		Arc::new(NodeCustomMessageHandler::new_liquidity(Arc::clone(&liquidity_source)))
	} else {
		Arc::new(NodeCustomMessageHandler::new_ignoring())
	};

	let msg_handler = match gossip_source.as_gossip_sync() {
		GossipSync::P2P(p2p_gossip_sync) => MessageHandler {
			chan_handler: Arc::clone(&channel_manager),
			route_handler: Arc::clone(&p2p_gossip_sync)
				as Arc<dyn RoutingMessageHandler + Sync + Send>,
			onion_message_handler: Arc::clone(&onion_messenger),
			custom_message_handler,
		},
		GossipSync::Rapid(_) => MessageHandler {
			chan_handler: Arc::clone(&channel_manager),
			route_handler: Arc::new(IgnoringMessageHandler {})
				as Arc<dyn RoutingMessageHandler + Sync + Send>,
			onion_message_handler: Arc::clone(&onion_messenger),
			custom_message_handler,
		},
		GossipSync::None => {
			unreachable!("We must always have a gossip sync!");
		},
	};

	let cur_time = SystemTime::now().duration_since(SystemTime::UNIX_EPOCH).map_err(|e| {
		log_error!(logger, "Failed to get current time: {}", e);
		BuildError::InvalidSystemTime
	})?;

	let peer_manager = Arc::new(PeerManager::new(
		msg_handler,
		cur_time.as_secs().try_into().map_err(|e| {
			log_error!(logger, "Failed to get current time: {}", e);
			BuildError::InvalidSystemTime
		})?,
		&ephemeral_bytes,
		Arc::clone(&logger),
		Arc::clone(&keys_manager),
	));

	liquidity_source.as_ref().map(|l| l.set_peer_manager(Arc::clone(&peer_manager)));

	let connection_manager =
		Arc::new(ConnectionManager::new(Arc::clone(&peer_manager), Arc::clone(&logger)));

	let output_sweeper = match io::utils::read_output_sweeper(
		Arc::clone(&tx_broadcaster),
		Arc::clone(&fee_estimator),
		Arc::clone(&chain_source),
		Arc::clone(&keys_manager),
		Arc::clone(&kv_store),
		Arc::clone(&logger),
	) {
		Ok(output_sweeper) => Arc::new(output_sweeper),
		Err(e) => {
			if e.kind() == std::io::ErrorKind::NotFound {
				Arc::new(OutputSweeper::new(
					channel_manager.current_best_block(),
					Arc::clone(&tx_broadcaster),
					Arc::clone(&fee_estimator),
					Some(Arc::clone(&chain_source)),
					Arc::clone(&keys_manager),
					Arc::clone(&keys_manager),
					Arc::clone(&kv_store),
					Arc::clone(&logger),
				))
			} else {
				return Err(BuildError::ReadFailed);
			}
		},
	};

	match io::utils::migrate_deprecated_spendable_outputs(
		Arc::clone(&output_sweeper),
		Arc::clone(&kv_store),
		Arc::clone(&logger),
	) {
		Ok(()) => {
			log_info!(logger, "Successfully migrated OutputSweeper data.");
		},
		Err(e) => {
			log_error!(logger, "Failed to migrate OutputSweeper data: {}", e);
			return Err(BuildError::ReadFailed);
		},
	}

	// Init payment info storage
	let payment_store = match io::utils::read_payments(Arc::clone(&kv_store), Arc::clone(&logger)) {
		Ok(payments) => {
			Arc::new(PaymentStore::new(payments, Arc::clone(&kv_store), Arc::clone(&logger)))
		},
		Err(_) => {
			return Err(BuildError::ReadFailed);
		},
	};

	let event_queue = match io::utils::read_event_queue(Arc::clone(&kv_store), Arc::clone(&logger))
	{
		Ok(event_queue) => Arc::new(event_queue),
		Err(e) => {
			if e.kind() == std::io::ErrorKind::NotFound {
				Arc::new(EventQueue::new(Arc::clone(&kv_store), Arc::clone(&logger)))
			} else {
				return Err(BuildError::ReadFailed);
			}
		},
	};

	let peer_store = match io::utils::read_peer_info(Arc::clone(&kv_store), Arc::clone(&logger)) {
		Ok(peer_store) => Arc::new(peer_store),
		Err(e) => {
			if e.kind() == std::io::ErrorKind::NotFound {
				Arc::new(PeerStore::new(Arc::clone(&kv_store), Arc::clone(&logger)))
			} else {
				return Err(BuildError::ReadFailed);
			}
		},
	};

	let (stop_sender, _) = tokio::sync::watch::channel(());
	let (event_handling_stopped_sender, _) = tokio::sync::watch::channel(());

	Ok(Node {
		runtime,
		stop_sender,
		event_handling_stopped_sender,
		config,
		wallet,
		chain_source,
		tx_broadcaster,
		event_queue,
		channel_manager,
		chain_monitor,
		output_sweeper,
		peer_manager,
		onion_messenger,
		connection_manager,
		keys_manager,
		network_graph,
		gossip_source,
		liquidity_source,
		kv_store,
		logger,
		router,
		scorer,
		peer_store,
		payment_store,
		is_listening,
		node_metrics,
	})
}

fn setup_logger(config: &Config) -> Result<Arc<LdkNodeLogger>, BuildError> {
	match config.logging_config {
		LoggingConfig::Custom(ref logger) => Ok(logger.clone()),
		LoggingConfig::Filesystem { ref log_dir, log_level } => {
			let filesystem_log_writer = FilesystemLogWriter::new(log_dir.clone())
				.map_err(|_| BuildError::LoggerSetupFailed)?;
			Ok(Arc::new(
				LdkNodeLogger::new(
					log_level,
					Box::new(default_format),
					Box::new(move |s| filesystem_log_writer.write(s)),
				)
				.map_err(|_| BuildError::LoggerSetupFailed)?,
			))
		},
	}
}

fn seed_bytes_from_config(
	config: &Config, entropy_source_config: Option<&EntropySourceConfig>,
	logger: Arc<LdkNodeLogger>,
) -> Result<[u8; 64], BuildError> {
	match entropy_source_config {
		Some(EntropySourceConfig::SeedBytes(bytes)) => Ok(bytes.clone()),
		Some(EntropySourceConfig::SeedFile(seed_path)) => {
			Ok(io::utils::read_or_generate_seed_file(seed_path, Arc::clone(&logger))
				.map_err(|_| BuildError::InvalidSeedFile)?)
		},
		Some(EntropySourceConfig::Bip39Mnemonic { mnemonic, passphrase }) => match passphrase {
			Some(passphrase) => Ok(mnemonic.to_seed(passphrase)),
			None => Ok(mnemonic.to_seed("")),
		},
		None => {
			// Default to read or generate from the default location generate a seed file.
			let seed_path = format!("{}/keys_seed", config.storage_dir_path);
			Ok(io::utils::read_or_generate_seed_file(&seed_path, Arc::clone(&logger))
				.map_err(|_| BuildError::InvalidSeedFile)?)
		},
	}
}

fn derive_vss_xprv(
	config: Arc<Config>, seed_bytes: &[u8; 64], logger: Arc<FilesystemLogger>,
) -> Result<Xpriv, BuildError> {
	use bitcoin::key::Secp256k1;

	let xprv = Xpriv::new_master(config.network, seed_bytes).map_err(|e| {
		log_error!(logger, "Failed to derive master secret: {}", e);
		BuildError::InvalidSeedBytes
	})?;

	xprv.derive_priv(&Secp256k1::new(), &[ChildNumber::Hardened { index: 877 }]).map_err(|e| {
		log_error!(logger, "Failed to derive VSS secret: {}", e);
		BuildError::KVStoreSetupFailed
	})
}

/// Sanitize the user-provided node alias to ensure that it is a valid protocol-specified UTF-8 string.
pub(crate) fn sanitize_alias(alias_str: &str) -> Result<NodeAlias, BuildError> {
	let alias = alias_str.trim();

	// Alias must be 32-bytes long or less.
	if alias.as_bytes().len() > 32 {
		return Err(BuildError::InvalidNodeAlias);
	}

	let mut bytes = [0u8; 32];
	bytes[..alias.as_bytes().len()].copy_from_slice(alias.as_bytes());
	Ok(NodeAlias(bytes))
}

#[cfg(test)]
mod tests {
	use super::{sanitize_alias, BuildError, NodeAlias};

	#[test]
	fn sanitize_empty_node_alias() {
		// Empty node alias
		let alias = "";
		let mut buf = [0u8; 32];
		buf[..alias.as_bytes().len()].copy_from_slice(alias.as_bytes());

		let expected_node_alias = NodeAlias([0; 32]);
		let node_alias = sanitize_alias(alias).unwrap();
		assert_eq!(node_alias, expected_node_alias);
	}

	#[test]
	fn sanitize_alias_with_sandwiched_null() {
		// Alias with emojis
		let alias = "I\u{1F496}LDK-Node!";
		let mut buf = [0u8; 32];
		buf[..alias.as_bytes().len()].copy_from_slice(alias.as_bytes());
		let expected_alias = NodeAlias(buf);

		let user_provided_alias = "I\u{1F496}LDK-Node!\0\u{26A1}";
		let node_alias = sanitize_alias(user_provided_alias).unwrap();

		let node_alias_display = format!("{}", node_alias);

		assert_eq!(alias, &node_alias_display);
		assert_ne!(expected_alias, node_alias);
	}

	#[test]
	fn sanitize_alias_gt_32_bytes() {
		let alias = "This is a string longer than thirty-two bytes!"; // 46 bytes
		let node = sanitize_alias(alias);
		assert_eq!(node.err().unwrap(), BuildError::InvalidNodeAlias);
	}
}<|MERGE_RESOLUTION|>--- conflicted
+++ resolved
@@ -5,16 +5,9 @@
 // http://opensource.org/licenses/MIT>, at your option. You may not use this file except in
 // accordance with one or both of these licenses.
 
-<<<<<<< HEAD
-use crate::config::{
-	default_user_config, Config, LoggingConfig, BDK_CLIENT_CONCURRENCY, BDK_CLIENT_STOP_GAP,
-	DEFAULT_ESPLORA_CLIENT_TIMEOUT_SECS, DEFAULT_ESPLORA_SERVER_URL, WALLET_KEYS_SEED_LEN,
-};
-=======
 use crate::chain::{ChainSource, DEFAULT_ESPLORA_SERVER_URL};
-use crate::config::{default_user_config, Config, EsploraSyncConfig, WALLET_KEYS_SEED_LEN};
-
->>>>>>> 9e00f357
+use crate::config::{default_user_config, Config, EsploraSyncConfig, LoggingConfig, WALLET_KEYS_SEED_LEN};
+
 use crate::connection::ConnectionManager;
 use crate::event::EventQueue;
 use crate::fee_estimator::OnchainFeeEstimator;
@@ -36,12 +29,8 @@
 };
 use crate::wallet::persist::KVStoreWalletPersister;
 use crate::wallet::Wallet;
-<<<<<<< HEAD
-use crate::Node;
-=======
 use crate::{io, NodeMetrics};
 use crate::{LogLevel, Node};
->>>>>>> 9e00f357
 
 use lightning::chain::{chainmonitor, BestBlock, Watch};
 use lightning::io::Cursor;
@@ -329,8 +318,6 @@
 		Ok(self)
 	}
 
-<<<<<<< HEAD
-=======
 	/// Sets the node alias that will be used when broadcasting announcements to the gossip
 	/// network.
 	///
@@ -342,13 +329,6 @@
 		Ok(self)
 	}
 
-	/// Sets the level at which [`Node`] will log messages.
-	pub fn set_log_level(&mut self, level: LogLevel) -> &mut Self {
-		self.config.log_level = level;
-		self
-	}
-
->>>>>>> 9e00f357
 	/// Builds a [`Node`] instance with a [`SqliteStore`] backend and according to the options
 	/// previously configured.
 	pub fn build(&self) -> Result<Node, BuildError> {
@@ -1283,7 +1263,7 @@
 }
 
 fn derive_vss_xprv(
-	config: Arc<Config>, seed_bytes: &[u8; 64], logger: Arc<FilesystemLogger>,
+	config: Arc<Config>, seed_bytes: &[u8; 64], logger: Arc<LdkNodeLogger>,
 ) -> Result<Xpriv, BuildError> {
 	use bitcoin::key::Secp256k1;
 
